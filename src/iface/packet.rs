--- conflicted
+++ resolved
@@ -161,18 +161,88 @@
 #[cfg_attr(feature = "defmt", derive(defmt::Format))]
 #[cfg(feature = "proto-ipv6")]
 pub(crate) struct PacketV6<'p> {
-    pub(crate) header: Ipv6Repr,
+    header: Ipv6Repr,
     #[cfg(feature = "proto-ipv6-hbh")]
-    pub(crate) hop_by_hop: Option<(IpProtocol, Ipv6HopByHopRepr<'p>)>,
+    hop_by_hop: Option<(IpProtocol, Ipv6HopByHopRepr<'p>)>,
     #[cfg(feature = "proto-ipv6-fragmentation")]
-    pub(crate) fragment: Option<(IpProtocol, Ipv6FragmentRepr)>,
+    fragment: Option<(IpProtocol, Ipv6FragmentRepr)>,
     #[cfg(feature = "proto-ipv6-routing")]
-<<<<<<< HEAD
-    pub(crate) routing: Option<Ipv6RoutingRepr>,
-=======
-    pub(crate) routing: Option<(IpProtocol, Ipv6RoutingRepr<'p>)>,
->>>>>>> b45979b4
-    pub(crate) payload: IpPayload<'p>,
+    routing: Option<(IpProtocol, Ipv6RoutingRepr)>,
+    payload: IpPayload<'p>,
+}
+
+impl<'p> PacketV6<'p> {
+    pub(crate) fn new(header: Ipv6Repr, payload: IpPayload<'p>) -> Self {
+        Self {
+            header,
+            #[cfg(feature = "proto-ipv6-hbh")]
+            hop_by_hop: None,
+            #[cfg(feature = "proto-ipv6-fragmentation")]
+            fragment: None,
+            #[cfg(feature = "proto-ipv6-routing")]
+            routing: None,
+            payload,
+        }
+    }
+
+    pub(crate) fn header(&self) -> &Ipv6Repr {
+        &self.header
+    }
+
+    pub(crate) fn header_mut(&mut self) -> &mut Ipv6Repr {
+        &mut self.header
+    }
+
+    pub(crate) fn hop_by_hop(&self) -> Option<(IpProtocol, &Ipv6HopByHopRepr<'p>)> {
+        #[cfg(feature = "proto-ipv6-hbh")]
+        {
+            self.hop_by_hop
+                .as_ref()
+                .map(|(next_header, repr)| (*next_header, repr))
+        }
+        #[cfg(not(feature = "proto-ipv6-hbh"))]
+        {
+            None
+        }
+    }
+
+    pub(crate) fn add_hop_by_hop(&mut self, repr: Ipv6HopByHopRepr<'p>) {
+        self.header.payload_len += 2 + repr.buffer_len();
+        let next_header = self.header.next_header;
+        self.header.next_header = IpProtocol::HopByHop;
+        self.hop_by_hop = Some((next_header, repr));
+    }
+
+    pub(crate) fn routing(&self) -> Option<(IpProtocol, &Ipv6RoutingRepr)> {
+        #[cfg(feature = "proto-ipv6-routing")]
+        {
+            self.routing
+                .as_ref()
+                .map(|(next_header, repr)| (*next_header, repr))
+        }
+        #[cfg(not(feature = "proto-ipv6-routing"))]
+        {
+            None
+        }
+    }
+
+    pub(crate) fn add_routing(&mut self, repr: Ipv6RoutingRepr) {
+        self.header.payload_len += 2 + repr.buffer_len();
+        let mut next_header = self.header.next_header;
+
+        if let Some((hbh_next_header, _)) = &mut self.hop_by_hop {
+            next_header = *hbh_next_header;
+            *hbh_next_header = IpProtocol::Ipv6Route;
+        } else {
+            self.header.next_header = IpProtocol::Ipv6Route;
+        }
+
+        self.routing = Some((next_header, repr));
+    }
+
+    pub(crate) fn payload(&self) -> &IpPayload<'p> {
+        &self.payload
+    }
 }
 
 #[derive(Debug, PartialEq)]
