--- conflicted
+++ resolved
@@ -574,12 +574,8 @@
 
         enum EgressError {
             Exhausted,
-<<<<<<< HEAD
             MismatchingSrcIp,
-            Dispatch(DispatchError),
-=======
             Dispatch,
->>>>>>> 53caf70f
         }
 
         let mut emitted_any = false;
