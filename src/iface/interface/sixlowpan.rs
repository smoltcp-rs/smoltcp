--- conflicted
+++ resolved
@@ -295,87 +295,33 @@
         &mut self,
         mut tx_token: Tx,
         meta: PacketMeta,
-        packet: PacketV6,
+        mut packet: PacketV6,
         ieee_repr: Ieee802154Repr,
         frag: &mut Fragmenter,
     ) {
-<<<<<<< HEAD
-        let mut packet = match packet {
-            #[cfg(feature = "proto-ipv4")]
-            Packet::Ipv4(_) => unreachable!(),
-            Packet::Ipv6(packet) => packet,
-        };
-
-        // FIXME: The problem we have here is that for 6LoWPAN, UDP packets should be compressed.
-        // Other types of protocols we don't care if they are compressed or not. However, since we
-        // decompress a 6LoWPAN packet to the IPv6 format, we don't have access to the raw
-        // compressed data. When we could have access to this raw compressed data, this data can be
-        // used for forwarding, since then we don't need to go through the compression anymore and
-        // we can just handle it as raw data. This is the reason why we parse the UDP header.
-        // Note that we do not check the correctness of the checksum.
-        match packet.payload {
-            #[cfg(feature = "proto-rpl")]
-            IpPayload::Udp(..)
-                if self.rpl.dodag.is_some()
-                    && packet.hop_by_hop.is_none()
-                    && packet.routing.is_none()
-                    && !self.has_neighbor(&packet.header.dst_addr.into()) =>
-            {
-                let mut options = heapless::Vec::new();
-
-                options
-                    .push(Ipv6OptionRepr::Rpl(RplHopByHopRepr {
-                        down: self
-                            .rpl
-                            .dodag
-                            .as_ref()
-                            .unwrap()
-                            .relations
-                            .find_next_hop(packet.header.dst_addr)
-                            .is_some(),
-                        rank_error: false,
-                        forwarding_error: false,
-                        instance_id: self.rpl.dodag.as_ref().unwrap().instance_id,
-                        sender_rank: self.rpl.dodag.as_ref().unwrap().rank.raw_value(),
-                    }))
-                    .unwrap();
-
-                packet.hop_by_hop = Some(Ipv6HopByHopRepr { options });
-            }
-            IpPayload::Raw(payload) if matches!(packet.header.next_header, IpProtocol::Udp) => {
-                let udp = UdpPacket::new_checked(payload).unwrap();
-                let udp_repr = UdpRepr::parse(
-                    &udp,
-                    &packet.header.src_addr.into(),
-                    &packet.header.dst_addr.into(),
-                    &ChecksumCapabilities::ignored(),
-                )
+        #[cfg(feature = "proto-rpl")]
+        if packet.header().dst_addr.is_unicast()
+            && self.rpl.dodag.is_some()
+            && packet.hop_by_hop().is_none()
+            && packet.routing().is_none()
+        {
+            let mut options = heapless::Vec::new();
+            options
+                .push(Ipv6OptionRepr::Rpl(RplHopByHopRepr {
+                    down: self.rpl.is_root,
+                    rank_error: false,
+                    forwarding_error: false,
+                    instance_id: self.rpl.dodag.as_ref().unwrap().instance_id,
+                    sender_rank: self.rpl.dodag.as_ref().unwrap().rank.raw_value(),
+                }))
                 .unwrap();
-                packet.payload = IpPayload::Udp(udp_repr, udp.payload());
-            }
-            IpPayload::Raw(payload) if matches!(packet.header.next_header, IpProtocol::Icmpv6) => {
-                let icmp = Icmpv6Packet::new_checked(payload).unwrap();
-                let icmp_repr = Icmpv6Repr::parse(
-                    &packet.header.src_addr.into(),
-                    &packet.header.dst_addr.into(),
-                    &icmp,
-                    &ChecksumCapabilities::ignored(),
-                )
-                .unwrap();
-                packet.payload = IpPayload::Icmpv6(icmp_repr);
-            }
-            _ => (),
-        }
-
-        // First we calculate the size we are going to need. If the size is bigger than the MTU,
-        // then we use fragmentation.
-        let (total_size, compressed_size, uncompressed_size) =
-            Self::compressed_packet_size(&packet, &ieee_repr);
-=======
+
+            let hbh = Ipv6HopByHopRepr { options };
+            packet.add_hop_by_hop(hbh);
+        }
+
         let sixlowpan_packet = PacketSixlowpan::new(&packet, &ieee_repr);
-
         let total_size = sixlowpan_packet.buffer_len();
->>>>>>> b45979b4
 
         let ieee_len = ieee_repr.buffer_len();
 
@@ -402,7 +348,7 @@
                     return;
                 }
 
-                let payload_length = packet.header.payload_len;
+                let payload_length = packet.header().payload_len;
 
                 sixlowpan_packet.emit(&mut pkt.buffer[..], &self.checksum_caps());
 
@@ -482,261 +428,6 @@
         }
     }
 
-<<<<<<< HEAD
-    fn ipv6_to_sixlowpan(
-        checksum_caps: &ChecksumCapabilities,
-        mut packet: PacketV6,
-        ieee_repr: &Ieee802154Repr,
-        mut buffer: &mut [u8],
-    ) {
-        let last_header = packet.header.next_header.as_sixlowpan();
-        let next_header = last_header;
-
-        #[cfg(feature = "proto-ipv6-hbh")]
-        let next_header = if packet.hop_by_hop.is_some() {
-            SixlowpanNextHeader::Compressed
-        } else {
-            next_header
-        };
-
-        #[cfg(feature = "proto-ipv6-routing")]
-        let next_header = if packet.routing.is_some() {
-            SixlowpanNextHeader::Compressed
-        } else {
-            next_header
-        };
-
-        let iphc_repr = SixlowpanIphcRepr {
-            src_addr: packet.header.src_addr,
-            ll_src_addr: ieee_repr.src_addr,
-            dst_addr: packet.header.dst_addr,
-            ll_dst_addr: ieee_repr.dst_addr,
-            next_header,
-            hop_limit: packet.header.hop_limit,
-            ecn: None,
-            dscp: None,
-            flow_label: None,
-        };
-
-        iphc_repr.emit(&mut SixlowpanIphcPacket::new_unchecked(
-            &mut buffer[..iphc_repr.buffer_len()],
-        ));
-        buffer = &mut buffer[iphc_repr.buffer_len()..];
-
-        // Emit the Hop-by-Hop header
-        #[cfg(feature = "proto-ipv6-hbh")]
-        if let Some(hbh) = packet.hop_by_hop {
-            #[allow(unused)]
-            let next_header = last_header;
-
-            #[cfg(feature = "proto-ipv6-routing")]
-            let next_header = if packet.routing.is_some() {
-                SixlowpanNextHeader::Compressed
-            } else {
-                last_header
-            };
-
-            let ext_hdr = SixlowpanExtHeaderRepr {
-                ext_header_id: SixlowpanExtHeaderId::HopByHopHeader,
-                next_header,
-                length: hbh.options.iter().map(|o| o.buffer_len()).sum::<usize>() as u8,
-            };
-            ext_hdr.emit(&mut SixlowpanExtHeaderPacket::new_unchecked(
-                &mut buffer[..ext_hdr.buffer_len()],
-            ));
-            buffer = &mut buffer[ext_hdr.buffer_len()..];
-
-            for opt in &hbh.options {
-                opt.emit(&mut Ipv6Option::new_unchecked(
-                    &mut buffer[..opt.buffer_len()],
-                ));
-
-                buffer = &mut buffer[opt.buffer_len()..];
-            }
-        }
-
-        #[allow(unused_mut)]
-        let mut checksum_dst_addr = packet.header.dst_addr;
-
-        // Emit the Routing header
-        #[cfg(feature = "proto-ipv6-routing")]
-        if let Some(routing) = &packet.routing {
-            if let Ipv6RoutingRepr::Rpl {
-                addresses,
-                segments_left,
-                ..
-            } = routing
-            {
-                if *segments_left != 0 {
-                    checksum_dst_addr = *addresses.last().unwrap();
-                }
-            }
-
-            #[allow(unused)]
-            let next_header = last_header;
-
-            let ext_hdr = SixlowpanExtHeaderRepr {
-                ext_header_id: SixlowpanExtHeaderId::RoutingHeader,
-                next_header,
-                length: routing.buffer_len() as u8,
-            };
-            ext_hdr.emit(&mut SixlowpanExtHeaderPacket::new_unchecked(
-                &mut buffer[..ext_hdr.buffer_len()],
-            ));
-            buffer = &mut buffer[ext_hdr.buffer_len()..];
-
-            routing.emit(&mut Ipv6RoutingHeader::new_unchecked(
-                &mut buffer[..routing.buffer_len()],
-            ));
-            buffer = &mut buffer[routing.buffer_len()..];
-        }
-
-        match &mut packet.payload {
-            IpPayload::Icmpv6(icmp_repr) => {
-                icmp_repr.emit(
-                    &packet.header.src_addr,
-                    &checksum_dst_addr,
-                    &mut Icmpv6Packet::new_unchecked(&mut buffer[..icmp_repr.buffer_len()]),
-                    checksum_caps,
-                );
-            }
-            #[cfg(any(feature = "socket-udp", feature = "socket-dns"))]
-            IpPayload::Udp(udp_repr, payload) => {
-                let udp_repr = SixlowpanUdpNhcRepr(*udp_repr);
-                udp_repr.emit(
-                    &mut SixlowpanUdpNhcPacket::new_unchecked(
-                        &mut buffer[..udp_repr.header_len() + payload.len()],
-                    ),
-                    &packet.header.src_addr,
-                    &checksum_dst_addr,
-                    payload.len(),
-                    |buf| buf.copy_from_slice(payload),
-                    checksum_caps,
-                );
-            }
-            #[cfg(feature = "socket-tcp")]
-            IpPayload::Tcp(tcp_repr) => {
-                tcp_repr.emit(
-                    &mut TcpPacket::new_unchecked(&mut buffer[..tcp_repr.buffer_len()]),
-                    &packet.header.src_addr.into(),
-                    &IpAddress::Ipv6(checksum_dst_addr),
-                    checksum_caps,
-                );
-            }
-            #[cfg(feature = "socket-raw")]
-            IpPayload::Raw(raw) => {
-                buffer[..raw.len()].copy_from_slice(raw);
-            }
-
-            #[allow(unreachable_patterns)]
-            _ => unreachable!(),
-        }
-    }
-
-    /// Calculates three sizes:
-    ///  - total size: the size of a compressed IPv6 packet
-    ///  - compressed header size: the size of the compressed headers
-    ///  - uncompressed header size: the size of the headers that are not compressed
-    ///  They are returned as a tuple in the same order.
-    fn compressed_packet_size(
-        packet: &PacketV6,
-        ieee_repr: &Ieee802154Repr,
-    ) -> (usize, usize, usize) {
-        let last_header = packet.header.next_header.as_sixlowpan();
-        let next_header = last_header;
-
-        #[cfg(feature = "proto-ipv6-hbh")]
-        let next_header = if packet.hop_by_hop.is_some() {
-            SixlowpanNextHeader::Compressed
-        } else {
-            next_header
-        };
-
-        #[cfg(feature = "proto-ipv6-routing")]
-        let next_header = if packet.routing.is_some() {
-            SixlowpanNextHeader::Compressed
-        } else {
-            next_header
-        };
-
-        let iphc = SixlowpanIphcRepr {
-            src_addr: packet.header.src_addr,
-            ll_src_addr: ieee_repr.src_addr,
-            dst_addr: packet.header.dst_addr,
-            ll_dst_addr: ieee_repr.dst_addr,
-            next_header,
-            hop_limit: packet.header.hop_limit,
-            ecn: None,
-            dscp: None,
-            flow_label: None,
-        };
-
-        let mut total_size = iphc.buffer_len();
-        let mut compressed_hdr_size = iphc.buffer_len();
-        let mut uncompressed_hdr_size = packet.header.buffer_len();
-
-        // Add the hop-by-hop to the sizes.
-        #[cfg(feature = "proto-ipv6-hbh")]
-        if let Some(hbh) = &packet.hop_by_hop {
-            #[allow(unused)]
-            let next_header = last_header;
-
-            #[cfg(feature = "proto-ipv6-routing")]
-            let next_header = if packet.routing.is_some() {
-                SixlowpanNextHeader::Compressed
-            } else {
-                last_header
-            };
-
-            let options_size = hbh.options.iter().map(|o| o.buffer_len()).sum::<usize>();
-
-            let ext_hdr = SixlowpanExtHeaderRepr {
-                ext_header_id: SixlowpanExtHeaderId::HopByHopHeader,
-                next_header,
-                length: hbh.buffer_len() as u8 + options_size as u8,
-            };
-
-            total_size += ext_hdr.buffer_len() + options_size;
-            compressed_hdr_size += ext_hdr.buffer_len();
-            uncompressed_hdr_size += options_size;
-        }
-
-        // Add the routing header to the sizes.
-        #[cfg(feature = "proto-ipv6-routing")]
-        if let Some(routing) = &packet.routing {
-            #[allow(unused)]
-            let next_header = last_header;
-
-            let ext_hdr = SixlowpanExtHeaderRepr {
-                ext_header_id: SixlowpanExtHeaderId::RoutingHeader,
-                next_header,
-                length: routing.buffer_len() as u8,
-            };
-            total_size += ext_hdr.buffer_len() + routing.buffer_len();
-            compressed_hdr_size += ext_hdr.buffer_len();
-            uncompressed_hdr_size += routing.buffer_len();
-        }
-
-        match packet.payload {
-            #[cfg(any(feature = "socket-udp", feature = "socket-dns"))]
-            IpPayload::Udp(udp_hdr, payload) => {
-                uncompressed_hdr_size += udp_hdr.header_len();
-
-                let udp_hdr = SixlowpanUdpNhcRepr(udp_hdr);
-                compressed_hdr_size += udp_hdr.header_len();
-
-                total_size += udp_hdr.header_len() + payload.len();
-            }
-            _ => {
-                total_size += packet.header.payload_len;
-            }
-        }
-
-        (total_size, compressed_hdr_size, uncompressed_hdr_size)
-    }
-
-=======
->>>>>>> b45979b4
     #[cfg(feature = "proto-sixlowpan-fragmentation")]
     pub(super) fn dispatch_sixlowpan_frag<Tx: TxToken>(
         &mut self,
@@ -866,14 +557,14 @@
     #[cfg(feature = "proto-ipv6-hbh")]
     hbh: Option<(SixlowpanExtHeaderRepr, &'p [Ipv6OptionRepr<'p>])>,
     #[cfg(feature = "proto-ipv6-routing")]
-    routing: Option<(SixlowpanExtHeaderRepr, Ipv6RoutingRepr<'p>)>,
+    routing: Option<(SixlowpanExtHeaderRepr, &'p Ipv6RoutingRepr)>,
     payload: SixlowpanPayload<'p>,
 
     header_diff: usize,
 }
 
 pub enum SixlowpanPayload<'p> {
-    Icmpv6(Icmpv6Repr<'p>),
+    Icmpv6(&'p Icmpv6Repr<'p>),
     #[cfg(any(feature = "socket-udp", feature = "socket-dns"))]
     Udp(UdpRepr, &'p [u8], Option<u16>),
     Raw(&'p [u8]),
@@ -886,26 +577,26 @@
         let mut uncompressed = 0;
 
         let iphc = SixlowpanIphcRepr {
-            src_addr: packet.header.src_addr,
+            src_addr: packet.header().src_addr,
             ll_src_addr: ieee_repr.src_addr,
-            dst_addr: packet.header.dst_addr,
+            dst_addr: packet.header().dst_addr,
             ll_dst_addr: ieee_repr.dst_addr,
-            next_header: packet.header.next_header.into(),
-            hop_limit: packet.header.hop_limit,
+            next_header: packet.header().next_header.into(),
+            hop_limit: packet.header().hop_limit,
             ecn: None,
             dscp: None,
             flow_label: None,
         };
         compressed += iphc.buffer_len();
-        uncompressed += packet.header.buffer_len();
-
-        let last_header = packet.header.next_header;
+        uncompressed += packet.header().buffer_len();
+
+        let mut last_header = packet.header().next_header;
 
         #[cfg(feature = "proto-ipv6-hbh")]
-        let hbh = if let Some((next_header, hbh)) = &packet.hop_by_hop {
+        let hbh = if let Some((next_header, hbh)) = packet.hop_by_hop() {
             let ext_hdr = SixlowpanExtHeaderRepr {
                 ext_header_id: SixlowpanExtHeaderId::HopByHopHeader,
-                next_header: (*next_header).into(),
+                next_header: next_header.into(),
                 length: hbh.options.iter().map(|o| o.buffer_len() as u8).sum(),
             };
 
@@ -919,7 +610,7 @@
         };
 
         #[cfg(feature = "proto-ipv6-routing")]
-        let routing = if let Some((next_header, routing)) = packet.routing {
+        let routing = if let Some((next_header, routing)) = packet.routing() {
             let ext_hdr = SixlowpanExtHeaderRepr {
                 ext_header_id: SixlowpanExtHeaderId::RoutingHeader,
                 next_header: next_header.into(),
@@ -935,14 +626,14 @@
             None
         };
 
-        let payload = match packet.payload {
+        let payload = match packet.payload() {
             IpPayload::Icmpv6(icmp_repr) => SixlowpanPayload::Icmpv6(icmp_repr),
             #[cfg(any(feature = "socket-udp", feature = "socket-dns"))]
             IpPayload::Udp(udp_repr, payload) => {
-                compressed += SixlowpanUdpNhcRepr(udp_repr).header_len();
+                compressed += SixlowpanUdpNhcRepr(*udp_repr).header_len();
                 uncompressed += udp_repr.header_len();
 
-                SixlowpanPayload::Udp(udp_repr, payload, None)
+                SixlowpanPayload::Udp(*udp_repr, payload, None)
             }
             IpPayload::Raw(raw) => {
                 match last_header {
@@ -951,8 +642,8 @@
                         let udp_packet = UdpPacket::new_checked(raw).unwrap();
                         let udp_repr = UdpRepr::parse(
                             &udp_packet,
-                            &packet.header.src_addr.into(),
-                            &packet.header.dst_addr.into(),
+                            &packet.header().src_addr.into(),
+                            &packet.header().dst_addr.into(),
                             &ChecksumCapabilities::ignored(),
                         )
                         .unwrap();
@@ -1019,6 +710,8 @@
 
     /// Emit the packet into the given buffer.
     pub fn emit(&self, mut buffer: &mut [u8], caps: &ChecksumCapabilities) {
+        let mut checksum_dst_addr = self.iphc.dst_addr;
+
         self.iphc.emit(&mut SixlowpanIphcPacket::new_unchecked(
             &mut buffer[..self.iphc.buffer_len()],
         ));
@@ -1042,6 +735,10 @@
 
         #[cfg(feature = "proto-ipv6-routing")]
         if let Some((ext_hdr, routing)) = &self.routing {
+            if let Ipv6RoutingRepr::Rpl { addresses, .. } = routing {
+                checksum_dst_addr = *addresses.last().unwrap();
+            }
+
             ext_hdr.emit(&mut SixlowpanExtHeaderPacket::new_unchecked(
                 &mut buffer[..ext_hdr.buffer_len()],
             ));
@@ -1056,7 +753,7 @@
         match self.payload {
             SixlowpanPayload::Icmpv6(icmp_repr) => icmp_repr.emit(
                 &self.iphc.src_addr,
-                &self.iphc.dst_addr,
+                &checksum_dst_addr,
                 &mut Icmpv6Packet::new_unchecked(&mut buffer[..icmp_repr.buffer_len()]),
                 caps,
             ),
@@ -1069,7 +766,7 @@
                 udp.emit(
                     &mut udp_packet,
                     &self.iphc.src_addr,
-                    &self.iphc.dst_addr,
+                    &checksum_dst_addr,
                     payload.len(),
                     |buf| buf.copy_from_slice(payload),
                     caps,
@@ -1149,8 +846,18 @@
             src_addr: Some(Ieee802154Address::Extended([0, 3, 0, 3, 0, 3, 0, 3])),
         };
 
-        let mut ip_packet = PacketV6 {
-            header: Ipv6Repr {
+        let dao = Icmpv6Repr::Rpl(RplRepr::DestinationAdvertisementObject(RplDao {
+            rpl_instance_id: RplInstanceId::Global(30),
+            expect_ack: false,
+            sequence: 241.into(),
+            dodag_id: Some(Ipv6Address::from_bytes(&[
+                253, 0, 0, 0, 0, 0, 0, 0, 2, 1, 0, 1, 0, 1, 0, 1,
+            ])),
+            options: heapless::Vec::new(),
+        }));
+
+        let ip_packet = PacketV6::new(
+            Ipv6Repr {
                 src_addr: Ipv6Address::from_bytes(&[
                     253, 0, 0, 0, 0, 0, 0, 0, 2, 3, 0, 3, 0, 3, 0, 3,
                 ]),
@@ -1158,27 +865,11 @@
                     253, 0, 0, 0, 0, 0, 0, 0, 2, 1, 0, 1, 0, 1, 0, 1,
                 ]),
                 next_header: IpProtocol::Icmpv6,
-                payload_len: 66,
+                payload_len: dao.buffer_len(),
                 hop_limit: 64,
             },
-            #[cfg(feature = "proto-ipv6-hbh")]
-            hop_by_hop: None,
-            #[cfg(feature = "proto-ipv6-fragmentation")]
-            fragment: None,
-            #[cfg(feature = "proto-ipv6-routing")]
-            routing: None,
-            payload: IpPayload::Icmpv6(Icmpv6Repr::Rpl(RplRepr::DestinationAdvertisementObject(
-                RplDao {
-                    rpl_instance_id: RplInstanceId::Global(30),
-                    expect_ack: false,
-                    sequence: 241.into(),
-                    dodag_id: Some(Ipv6Address::from_bytes(&[
-                        253, 0, 0, 0, 0, 0, 0, 0, 2, 1, 0, 1, 0, 1, 0, 1,
-                    ])),
-                    options: heapless::Vec::new(),
-                },
-            ))),
-        };
+            IpPayload::Icmpv6(dao),
+        );
 
         let sixlowpan_packet = PacketSixlowpan::new(&ip_packet, &ieee_repr);
         let total_size = sixlowpan_packet.buffer_len();
@@ -1248,37 +939,31 @@
             }))
             .unwrap();
 
-        let mut ip_packet = PacketV6 {
-            header: Ipv6Repr {
+        let icmp = Icmpv6Repr::Rpl(RplRepr::DestinationAdvertisementObject(RplDao {
+            rpl_instance_id: RplInstanceId::Global(30),
+            expect_ack: false,
+            sequence: 241.into(),
+            dodag_id: Some(Ipv6Address::from_bytes(&[
+                253, 0, 0, 0, 0, 0, 0, 0, 2, 1, 0, 1, 0, 1, 0, 1,
+            ])),
+            options,
+        }));
+
+        let mut ip_packet = PacketV6::new(
+            Ipv6Repr {
                 src_addr: addr,
                 dst_addr: parent_address,
-                next_header: IpProtocol::HopByHop,
-                payload_len: 66,
+                next_header: IpProtocol::Icmpv6,
+                payload_len: icmp.buffer_len(),
                 hop_limit: 64,
             },
-            #[cfg(feature = "proto-ipv6-hbh")]
-            hop_by_hop: Some((
-                IpProtocol::Icmpv6,
-                Ipv6HopByHopRepr {
-                    options: hbh_options,
-                },
-            )),
-            #[cfg(feature = "proto-ipv6-fragmentation")]
-            fragment: None,
-            #[cfg(feature = "proto-ipv6-routing")]
-            routing: None,
-            payload: IpPayload::Icmpv6(Icmpv6Repr::Rpl(RplRepr::DestinationAdvertisementObject(
-                RplDao {
-                    rpl_instance_id: RplInstanceId::Global(30),
-                    expect_ack: false,
-                    sequence: 241.into(),
-                    dodag_id: Some(Ipv6Address::from_bytes(&[
-                        253, 0, 0, 0, 0, 0, 0, 0, 2, 1, 0, 1, 0, 1, 0, 1,
-                    ])),
-                    options,
-                },
-            ))),
-        };
+            IpPayload::Icmpv6(icmp),
+        );
+
+        #[cfg(feature = "proto-rpl")]
+        ip_packet.add_hop_by_hop(Ipv6HopByHopRepr {
+            options: hbh_options,
+        });
 
         let sixlowpan_packet = PacketSixlowpan::new(&ip_packet, &ieee_repr);
         let total_size = sixlowpan_packet.buffer_len();
