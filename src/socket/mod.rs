--- conflicted
+++ resolved
@@ -29,22 +29,6 @@
 #[cfg(feature = "async")]
 mod waker;
 
-<<<<<<< HEAD
-#[cfg(feature = "socket-dhcpv4")]
-pub use self::dhcpv4::{
-    Config as Dhcpv4Config, Dhcpv4Socket, Event as Dhcpv4Event, RetryConfig as Dhcpv4RetryConfig,
-};
-#[cfg(feature = "socket-icmp")]
-pub use self::icmp::{Endpoint as IcmpEndpoint, IcmpPacketMetadata, IcmpSocket, IcmpSocketBuffer};
-#[cfg(feature = "socket-raw")]
-pub use self::raw::{RawPacketMetadata, RawSocket, RawSocketBuffer};
-#[cfg(feature = "socket-tcp")]
-pub use self::tcp::{SocketBuffer as TcpSocketBuffer, State as TcpState, TcpSocket};
-#[cfg(feature = "socket-udp")]
-pub use self::udp::{UdpPacketMetadata, UdpSocket, UdpSocketBuffer};
-
-=======
->>>>>>> 43273265
 #[cfg(feature = "async")]
 pub(crate) use self::waker::WakerRegistration;
 
@@ -62,16 +46,9 @@
 
 /// A network socket.
 ///
-<<<<<<< HEAD
-/// This enumeration abstracts the various types of sockets based on the IP
-/// protocol. To downcast a `Socket` value to a concrete socket, use the
-/// [AnySocket] trait, e.g. to get `UdpSocket`, call
-/// `UdpSocket::downcast(socket)`.
-=======
 /// This enumeration abstracts the various types of sockets based on the IP protocol.
 /// To downcast a `Socket` value to a concrete socket, use the [AnySocket] trait,
 /// e.g. to get `udp::Socket`, call `udp::Socket::downcast(socket)`.
->>>>>>> 43273265
 ///
 /// It is usually more convenient to use [SocketSet::get] instead.
 ///
@@ -88,13 +65,9 @@
     #[cfg(feature = "socket-tcp")]
     Tcp(tcp::Socket<'a>),
     #[cfg(feature = "socket-dhcpv4")]
-<<<<<<< HEAD
-    Dhcpv4(Dhcpv4Socket<'a>),
-=======
-    Dhcpv4(dhcpv4::Socket),
+    Dhcpv4(dhcpv4::Socket<'a>),
     #[cfg(feature = "socket-dns")]
     Dns(dns::Socket<'a>),
->>>>>>> 43273265
 }
 
 impl<'a> Socket<'a> {
@@ -158,10 +131,6 @@
 #[cfg(feature = "socket-tcp")]
 from_socket!(tcp::Socket<'a>, Tcp);
 #[cfg(feature = "socket-dhcpv4")]
-<<<<<<< HEAD
-from_socket!(Dhcpv4Socket<'a>, Dhcpv4);
-=======
-from_socket!(dhcpv4::Socket, Dhcpv4);
+from_socket!(dhcpv4::Socket<'a>, Dhcpv4);
 #[cfg(feature = "socket-dns")]
-from_socket!(dns::Socket<'a>, Dns);
->>>>>>> 43273265
+from_socket!(dns::Socket<'a>, Dns);