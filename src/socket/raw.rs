use core::cmp::min;

use {Error, Result};
use phy::ChecksumCapabilities;
use socket::{Socket, SocketMeta, SocketHandle, PollAt};
use storage::{PacketBuffer, PacketMetadata};
use wire::{IpVersion, IpRepr, IpProtocol};
#[cfg(feature = "proto-ipv4")]
use wire::{Ipv4Repr, Ipv4Packet};
#[cfg(feature = "proto-ipv6")]
use wire::{Ipv6Repr, Ipv6Packet};

/// A UDP packet metadata.
pub type RawPacketMetadata = PacketMetadata<()>;

/// A UDP packet ring buffer.
pub type RawSocketBuffer<'a, 'b> = PacketBuffer<'a, 'b, ()>;

/// A raw IP socket.
///
/// A raw socket is bound to a specific IP protocol, and owns
/// transmit and receive packet buffers.
#[derive(Debug)]
pub struct RawSocket<'a, 'b: 'a> {
    pub(crate) meta: SocketMeta,
    ip_version:  IpVersion,
    ip_protocol: IpProtocol,
    rx_buffer:   RawSocketBuffer<'a, 'b>,
    tx_buffer:   RawSocketBuffer<'a, 'b>,
}

impl<'a, 'b> RawSocket<'a, 'b> {
    /// Create a raw IP socket bound to the given IP version and datagram protocol,
    /// with the given buffers.
    pub fn new(ip_version: IpVersion, ip_protocol: IpProtocol,
               rx_buffer: RawSocketBuffer<'a, 'b>,
               tx_buffer: RawSocketBuffer<'a, 'b>) -> RawSocket<'a, 'b> {
        RawSocket {
            meta: SocketMeta::default(),
            ip_version,
            ip_protocol,
            rx_buffer,
            tx_buffer,
        }
    }

    /// Return the socket handle.
    #[inline]
    pub fn handle(&self) -> SocketHandle {
        self.meta.handle
    }

    /// Return the IP version the socket is bound to.
    #[inline]
    pub fn ip_version(&self) -> IpVersion {
        self.ip_version
    }

    /// Return the IP protocol the socket is bound to.
    #[inline]
    pub fn ip_protocol(&self) -> IpProtocol {
        self.ip_protocol
    }

    /// Check whether the transmit buffer is full.
    #[inline]
    pub fn can_send(&self) -> bool {
        !self.tx_buffer.is_full()
    }

    /// Check whether the receive buffer is not empty.
    #[inline]
    pub fn can_recv(&self) -> bool {
        !self.rx_buffer.is_empty()
    }

    /// Enqueue a packet to send, and return a pointer to its payload.
    ///
    /// This function returns `Err(Error::Exhausted)` if the transmit buffer is full,
    /// and `Err(Error::Truncated)` if there is not enough transmit buffer capacity
    /// to ever send this packet.
    ///
    /// If the buffer is filled in a way that does not match the socket's
    /// IP version or protocol, the packet will be silently dropped.
    ///
    /// **Note:** The IP header is parsed and reserialized, and may not match
    /// the header actually transmitted bit for bit.
    pub fn send(&mut self, size: usize) -> Result<&mut [u8]> {
        let packet_buf = self.tx_buffer.enqueue(size, ())?;

        net_trace!("{}:{}:{}: buffer to send {} octets",
                   self.meta.handle, self.ip_version, self.ip_protocol,
                   packet_buf.len());
        Ok(packet_buf.as_mut())
    }

    /// Enqueue a packet to send, and fill it from a slice.
    ///
    /// See also [send](#method.send).
    pub fn send_slice(&mut self, data: &[u8]) -> Result<()> {
        self.send(data.len())?.copy_from_slice(data);
        Ok(())
    }

    /// Dequeue a packet, and return a pointer to the payload.
    ///
    /// This function returns `Err(Error::Exhausted)` if the receive buffer is empty.
    ///
    /// **Note:** The IP header is parsed and reserialized, and may not match
    /// the header actually received bit for bit.
    pub fn recv(&mut self) -> Result<&[u8]> {
        let ((), packet_buf) = self.rx_buffer.dequeue()?;

        net_trace!("{}:{}:{}: receive {} buffered octets",
                   self.meta.handle, self.ip_version, self.ip_protocol,
                   packet_buf.len());
        Ok(packet_buf)
    }

    /// Dequeue a packet, and copy the payload into the given slice.
    ///
    /// See also [recv](#method.recv).
    pub fn recv_slice(&mut self, data: &mut [u8]) -> Result<usize> {
        let buffer = self.recv()?;
        let length = min(data.len(), buffer.len());
        data[..length].copy_from_slice(&buffer[..length]);
        Ok(length)
    }

    pub(crate) fn accepts(&self, ip_repr: &IpRepr) -> bool {
        if ip_repr.version() != self.ip_version { return false }
        if ip_repr.protocol() != self.ip_protocol { return false }

        true
    }

    pub(crate) fn process(&mut self, ip_repr: &IpRepr, payload: &[u8],
                          checksum_caps: &ChecksumCapabilities) -> Result<()> {
        debug_assert!(self.accepts(ip_repr));

        let header_len = ip_repr.buffer_len();
        let total_len  = header_len + payload.len();
        let packet_buf = self.rx_buffer.enqueue(total_len, ())?;
        ip_repr.emit(&mut packet_buf.as_mut()[..header_len], &checksum_caps);
        packet_buf.as_mut()[header_len..].copy_from_slice(payload);

        net_trace!("{}:{}:{}: receiving {} octets",
                   self.meta.handle, self.ip_version, self.ip_protocol,
                   packet_buf.len());
        Ok(())
    }

    pub(crate) fn dispatch<F>(&mut self, checksum_caps: &ChecksumCapabilities, emit: F) ->
                             Result<()>
            where F: FnOnce((IpRepr, &[u8])) -> Result<()> {
        fn prepare<'a>(protocol: IpProtocol, buffer: &'a mut [u8],
                   _checksum_caps: &ChecksumCapabilities) -> Result<(IpRepr, &'a [u8])> {
            match IpVersion::of_packet(buffer.as_ref())? {
                #[cfg(feature = "proto-ipv4")]
                IpVersion::Ipv4 => {
                    let mut packet = Ipv4Packet::new_checked(buffer.as_mut())?;
                    if packet.protocol() != protocol { return Err(Error::Unaddressable) }
                    if _checksum_caps.ipv4.tx() {
                        packet.fill_checksum();
                    } else {
                        // make sure we get a consistently zeroed checksum,
                        // since implementations might rely on it
                        packet.set_checksum(0);
                    }

<<<<<<< HEAD
                    let packet = Ipv4Packet::new(&*packet.into_inner());
                    let ipv4_repr = Ipv4Repr::parse(&packet, _checksum_caps)?;
=======
                    let packet = Ipv4Packet::new_unchecked(&*packet.into_inner());
                    let ipv4_repr = Ipv4Repr::parse(&packet, checksum_caps)?;
>>>>>>> 4a253fec
                    Ok((IpRepr::Ipv4(ipv4_repr), packet.payload()))
                }
                #[cfg(feature = "proto-ipv6")]
                IpVersion::Ipv6 => {
                    let mut packet = Ipv6Packet::new_checked(buffer.as_mut())?;
                    if packet.next_header() != protocol { return Err(Error::Unaddressable) }
                    let packet = Ipv6Packet::new_unchecked(&*packet.into_inner());
                    let ipv6_repr = Ipv6Repr::parse(&packet)?;
                    Ok((IpRepr::Ipv6(ipv6_repr), packet.payload()))
                }
                IpVersion::Unspecified => unreachable!(),
                IpVersion::__Nonexhaustive => unreachable!()
            }
        }

        let handle      = self.meta.handle;
        let ip_protocol = self.ip_protocol;
        let ip_version  = self.ip_version;
        self.tx_buffer.dequeue_with(|&mut (), packet_buf| {
            match prepare(ip_protocol, packet_buf.as_mut(), &checksum_caps) {
                Ok((ip_repr, raw_packet)) => {
                    net_trace!("{}:{}:{}: sending {} octets",
                               handle, ip_version, ip_protocol,
                               ip_repr.buffer_len() + raw_packet.len());
                    emit((ip_repr, raw_packet))
                }
                Err(error) => {
                    net_debug!("{}:{}:{}: dropping outgoing packet ({})",
                               handle, ip_version, ip_protocol,
                               error);
                    // Return Ok(()) so the packet is dequeued.
                    Ok(())
                }
            }
        })
    }

    pub(crate) fn poll_at(&self) -> PollAt {
        if self.tx_buffer.is_empty() {
            PollAt::Ingress
        } else {
            PollAt::Now
        }
    }
}

impl<'a, 'b> Into<Socket<'a, 'b>> for RawSocket<'a, 'b> {
    fn into(self) -> Socket<'a, 'b> {
        Socket::Raw(self)
    }
}

#[cfg(test)]
mod test {
    use wire::IpRepr;
    #[cfg(feature = "proto-ipv4")]
    use wire::{Ipv4Address, Ipv4Repr};
    #[cfg(feature = "proto-ipv6")]
    use wire::{Ipv6Address, Ipv6Repr};
    use super::*;

    fn buffer(packets: usize) -> RawSocketBuffer<'static, 'static> {
        RawSocketBuffer::new(vec![RawPacketMetadata::EMPTY; packets], vec![0; 48 * packets])
    }

    #[cfg(feature = "proto-ipv4")]
    mod ipv4_locals {
        use super::*;

        pub fn socket(rx_buffer: RawSocketBuffer<'static, 'static>,
                      tx_buffer: RawSocketBuffer<'static, 'static>)
                     -> RawSocket<'static, 'static> {
            RawSocket::new(IpVersion::Ipv4, IpProtocol::Unknown(IP_PROTO),
                           rx_buffer, tx_buffer)
        }

        pub const IP_PROTO: u8 = 63;
        pub const HEADER_REPR: IpRepr = IpRepr::Ipv4(Ipv4Repr {
            src_addr: Ipv4Address([10, 0, 0, 1]),
            dst_addr: Ipv4Address([10, 0, 0, 2]),
            protocol: IpProtocol::Unknown(IP_PROTO),
            payload_len: 4,
            hop_limit: 64
        });
        pub const PACKET_BYTES: [u8; 24] = [
            0x45, 0x00, 0x00, 0x18,
            0x00, 0x00, 0x40, 0x00,
            0x40, 0x3f, 0x00, 0x00,
            0x0a, 0x00, 0x00, 0x01,
            0x0a, 0x00, 0x00, 0x02,
            0xaa, 0x00, 0x00, 0xff
        ];
        pub const PACKET_PAYLOAD: [u8; 4] = [
            0xaa, 0x00, 0x00, 0xff
        ];
    }

    #[cfg(feature = "proto-ipv6")]
    mod ipv6_locals {
        use super::*;

        pub fn socket(rx_buffer: RawSocketBuffer<'static, 'static>,
                      tx_buffer: RawSocketBuffer<'static, 'static>)
                     -> RawSocket<'static, 'static> {
            RawSocket::new(IpVersion::Ipv6, IpProtocol::Unknown(IP_PROTO),
                           rx_buffer, tx_buffer)
        }

        pub const IP_PROTO: u8 = 63;
        pub const HEADER_REPR: IpRepr = IpRepr::Ipv6(Ipv6Repr {
            src_addr: Ipv6Address([0xfe, 0x80, 0x00, 0x00, 0x00, 0x00, 0x00, 0x00,
                                   0x00, 0x00, 0x00, 0x00, 0x00, 0x00, 0x00, 0x01]),
            dst_addr: Ipv6Address([0xfe, 0x80, 0x00, 0x00, 0x00, 0x00, 0x00, 0x00,
                                   0x00, 0x00, 0x00, 0x00, 0x00, 0x00, 0x00, 0x02]),
            next_header: IpProtocol::Unknown(IP_PROTO),
            payload_len: 4,
            hop_limit: 64
        });

        pub const PACKET_BYTES: [u8; 44] = [
            0x60, 0x00, 0x00, 0x00,
            0x00, 0x04, 0x3f, 0x40,
            0xfe, 0x80, 0x00, 0x00,
            0x00, 0x00, 0x00, 0x00,
            0x00, 0x00, 0x00, 0x00,
            0x00, 0x00, 0x00, 0x01,
            0xfe, 0x80, 0x00, 0x00,
            0x00, 0x00, 0x00, 0x00,
            0x00, 0x00, 0x00, 0x00,
            0x00, 0x00, 0x00, 0x02,
            0xaa, 0x00, 0x00, 0xff
        ];

        pub const PACKET_PAYLOAD: [u8; 4] = [
            0xaa, 0x00, 0x00, 0xff
        ];
    }

    macro_rules! reusable_ip_specific_tests {
        ($module:ident, $socket:path, $hdr:path, $packet:path, $payload:path) => {
            mod $module {
                use super::*;

                #[test]
                fn test_send_truncated() {
                    let mut socket = $socket(buffer(0), buffer(1));
                    assert_eq!(socket.send_slice(&[0; 56][..]), Err(Error::Truncated));
                }

                #[test]
                fn test_send_dispatch() {
                    let checksum_caps = &ChecksumCapabilities::default();
                    let mut socket = $socket(buffer(0), buffer(1));

                    assert!(socket.can_send());
                    assert_eq!(socket.dispatch(&checksum_caps, |_| unreachable!()),
                               Err(Error::Exhausted));

                    assert_eq!(socket.send_slice(&$packet[..]), Ok(()));
                    assert_eq!(socket.send_slice(b""), Err(Error::Exhausted));
                    assert!(!socket.can_send());

                    assert_eq!(socket.dispatch(&checksum_caps, |(ip_repr, ip_payload)| {
                        assert_eq!(ip_repr, $hdr);
                        assert_eq!(ip_payload, &$payload);
                        Err(Error::Unaddressable)
                    }), Err(Error::Unaddressable));
                    assert!(!socket.can_send());

                    assert_eq!(socket.dispatch(&checksum_caps, |(ip_repr, ip_payload)| {
                        assert_eq!(ip_repr, $hdr);
                        assert_eq!(ip_payload, &$payload);
                        Ok(())
                    }), Ok(()));
                    assert!(socket.can_send());
                }

                #[test]
                fn test_recv_truncated_slice() {
                    let mut socket = $socket(buffer(1), buffer(0));

                    assert!(socket.accepts(&$hdr));
                    assert_eq!(socket.process(&$hdr, &$payload,
                                              &ChecksumCapabilities::default()), Ok(()));

                    let mut slice = [0; 4];
                    assert_eq!(socket.recv_slice(&mut slice[..]), Ok(4));
                    assert_eq!(&slice, &$packet[..slice.len()]);
                }

                #[test]
                fn test_recv_truncated_packet() {
                    let mut socket = $socket(buffer(1), buffer(0));

                    let mut buffer = vec![0; 128];
                    buffer[..$packet.len()].copy_from_slice(&$packet[..]);

                    assert!(socket.accepts(&$hdr));
                    assert_eq!(socket.process(&$hdr, &buffer, &ChecksumCapabilities::default()),
                               Err(Error::Truncated));
                }
            }
        }
    }

    #[cfg(feature = "proto-ipv4")]
    reusable_ip_specific_tests!(ipv4, ipv4_locals::socket, ipv4_locals::HEADER_REPR,
                                ipv4_locals::PACKET_BYTES, ipv4_locals::PACKET_PAYLOAD);

    #[cfg(feature = "proto-ipv6")]
    reusable_ip_specific_tests!(ipv6, ipv6_locals::socket, ipv6_locals::HEADER_REPR,
                                ipv6_locals::PACKET_BYTES, ipv6_locals::PACKET_PAYLOAD);


    #[test]
    #[cfg(feature = "proto-ipv4")]
    fn test_send_illegal() {
        let checksum_caps = &ChecksumCapabilities::default();
        #[cfg(feature = "proto-ipv4")]
        {
            let mut socket = ipv4_locals::socket(buffer(0), buffer(2));

            let mut wrong_version = ipv4_locals::PACKET_BYTES.clone();
            Ipv4Packet::new_unchecked(&mut wrong_version).set_version(6);

            assert_eq!(socket.send_slice(&wrong_version[..]), Ok(()));
            assert_eq!(socket.dispatch(&checksum_caps, |_| unreachable!()),
                       Ok(()));

            let mut wrong_protocol = ipv4_locals::PACKET_BYTES.clone();
            Ipv4Packet::new_unchecked(&mut wrong_protocol).set_protocol(IpProtocol::Tcp);

            assert_eq!(socket.send_slice(&wrong_protocol[..]), Ok(()));
            assert_eq!(socket.dispatch(&checksum_caps, |_| unreachable!()),
                       Ok(()));
        }
        #[cfg(feature = "proto-ipv6")]
        {
            let mut socket = ipv6_locals::socket(buffer(0), buffer(2));

            let mut wrong_version = ipv6_locals::PACKET_BYTES.clone();
            Ipv6Packet::new_unchecked(&mut wrong_version[..]).set_version(4);

            assert_eq!(socket.send_slice(&wrong_version[..]), Ok(()));
            assert_eq!(socket.dispatch(&checksum_caps, |_| unreachable!()),
                       Ok(()));

            let mut wrong_protocol = ipv6_locals::PACKET_BYTES.clone();
            Ipv6Packet::new_unchecked(&mut wrong_protocol[..]).set_next_header(IpProtocol::Tcp);

            assert_eq!(socket.send_slice(&wrong_protocol[..]), Ok(()));
            assert_eq!(socket.dispatch(&checksum_caps, |_| unreachable!()),
                       Ok(()));
        }
    }

    #[test]
    fn test_recv_process() {
        #[cfg(feature = "proto-ipv4")]
        {
            let mut socket = ipv4_locals::socket(buffer(1), buffer(0));
            assert!(!socket.can_recv());

            let mut cksumd_packet = ipv4_locals::PACKET_BYTES.clone();
            Ipv4Packet::new_unchecked(&mut cksumd_packet).fill_checksum();

            assert_eq!(socket.recv(), Err(Error::Exhausted));
            assert!(socket.accepts(&ipv4_locals::HEADER_REPR));
            assert_eq!(socket.process(&ipv4_locals::HEADER_REPR, &ipv4_locals::PACKET_PAYLOAD,
                                      &ChecksumCapabilities::default()),
                       Ok(()));
            assert!(socket.can_recv());

            assert!(socket.accepts(&ipv4_locals::HEADER_REPR));
            assert_eq!(socket.process(&ipv4_locals::HEADER_REPR, &ipv4_locals::PACKET_PAYLOAD,
                                      &ChecksumCapabilities::default()),
                       Err(Error::Exhausted));
            assert_eq!(socket.recv(), Ok(&cksumd_packet[..]));
            assert!(!socket.can_recv());
        }
        #[cfg(feature = "proto-ipv6")]
        {
            let mut socket = ipv6_locals::socket(buffer(1), buffer(0));
            assert!(!socket.can_recv());

            assert_eq!(socket.recv(), Err(Error::Exhausted));
            assert!(socket.accepts(&ipv6_locals::HEADER_REPR));
            assert_eq!(socket.process(&ipv6_locals::HEADER_REPR, &ipv6_locals::PACKET_PAYLOAD,
                                      &ChecksumCapabilities::default()),
                       Ok(()));
            assert!(socket.can_recv());

            assert!(socket.accepts(&ipv6_locals::HEADER_REPR));
            assert_eq!(socket.process(&ipv6_locals::HEADER_REPR, &ipv6_locals::PACKET_PAYLOAD,
                                      &ChecksumCapabilities::default()),
                       Err(Error::Exhausted));
            assert_eq!(socket.recv(), Ok(&ipv6_locals::PACKET_BYTES[..]));
            assert!(!socket.can_recv());
        }
    }

    #[test]
    fn test_doesnt_accept_wrong_proto() {
        #[cfg(feature = "proto-ipv4")]
        {
            let socket = RawSocket::new(IpVersion::Ipv4,
                IpProtocol::Unknown(ipv4_locals::IP_PROTO+1), buffer(1), buffer(1));
            assert!(!socket.accepts(&ipv4_locals::HEADER_REPR));
            #[cfg(feature = "proto-ipv6")]
            assert!(!socket.accepts(&ipv6_locals::HEADER_REPR));
        }
        #[cfg(feature = "proto-ipv6")]
        {
            let socket = RawSocket::new(IpVersion::Ipv6,
                IpProtocol::Unknown(ipv6_locals::IP_PROTO+1), buffer(1), buffer(1));
            assert!(!socket.accepts(&ipv6_locals::HEADER_REPR));
            #[cfg(feature = "proto-ipv4")]
            assert!(!socket.accepts(&ipv4_locals::HEADER_REPR));
        }
    }
}<|MERGE_RESOLUTION|>--- conflicted
+++ resolved
@@ -168,13 +168,8 @@
                         packet.set_checksum(0);
                     }
 
-<<<<<<< HEAD
-                    let packet = Ipv4Packet::new(&*packet.into_inner());
+                    let packet = Ipv4Packet::new_unchecked(&*packet.into_inner());
                     let ipv4_repr = Ipv4Repr::parse(&packet, _checksum_caps)?;
-=======
-                    let packet = Ipv4Packet::new_unchecked(&*packet.into_inner());
-                    let ipv4_repr = Ipv4Repr::parse(&packet, checksum_caps)?;
->>>>>>> 4a253fec
                     Ok((IpRepr::Ipv4(ipv4_repr), packet.payload()))
                 }
                 #[cfg(feature = "proto-ipv6")]
