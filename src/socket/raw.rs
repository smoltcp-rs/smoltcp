use core::cmp::min;

use {Error, Result};
use phy::ChecksumCapabilities;
use socket::{Socket, SocketMeta, SocketHandle, PollAt};
use storage::{PacketBuffer, PacketMetadata};
use wire::{IpVersion, IpRepr, IpProtocol};
#[cfg(feature = "proto-ipv4")]
use wire::{Ipv4Repr, Ipv4Packet};
#[cfg(feature = "proto-ipv6")]
use wire::{Ipv6Repr, Ipv6Packet};

/// A UDP packet metadata.
pub type RawPacketMetadata = PacketMetadata<()>;

/// A UDP packet ring buffer.
pub type RawSocketBuffer<'a, 'b> = PacketBuffer<'a, 'b, ()>;

/// A raw IP socket.
///
/// A raw socket is bound to a specific IP protocol, and owns
/// transmit and receive packet buffers.
#[derive(Debug)]
pub struct RawSocket<'a, 'b: 'a> {
    pub(crate) meta: SocketMeta,
    ip_version:  IpVersion,
    ip_protocol: IpProtocol,
    rx_buffer:   RawSocketBuffer<'a, 'b>,
    tx_buffer:   RawSocketBuffer<'a, 'b>,
}

impl<'a, 'b> RawSocket<'a, 'b> {
    /// Create a raw IP socket bound to the given IP version and datagram protocol,
    /// with the given buffers.
    pub fn new(ip_version: IpVersion, ip_protocol: IpProtocol,
               rx_buffer: RawSocketBuffer<'a, 'b>,
               tx_buffer: RawSocketBuffer<'a, 'b>) -> RawSocket<'a, 'b> {
        RawSocket {
            meta: SocketMeta::default(),
            ip_version,
            ip_protocol,
            rx_buffer,
            tx_buffer,
        }
    }

    /// Return the socket handle.
    #[inline]
    pub fn handle(&self) -> SocketHandle {
        self.meta.handle
    }

    /// Return the IP version the socket is bound to.
    #[inline]
    pub fn ip_version(&self) -> IpVersion {
        self.ip_version
    }

    /// Return the IP protocol the socket is bound to.
    #[inline]
    pub fn ip_protocol(&self) -> IpProtocol {
        self.ip_protocol
    }

    /// Check whether the transmit buffer is full.
    #[inline]
    pub fn can_send(&self) -> bool {
        !self.tx_buffer.is_full()
    }

    /// Check whether the receive buffer is not empty.
    #[inline]
    pub fn can_recv(&self) -> bool {
        !self.rx_buffer.is_empty()
    }

<<<<<<< HEAD
    /// Return the maximum number of elements inside the recv buffer
    #[inline]
    pub fn recv_capacity(&self) -> usize {
        self.rx_buffer.capacity()
    }

    /// Return the maximum number of elements inside the transmit buffer
    #[inline]
    pub fn send_capacity(&self) -> usize {
        self.tx_buffer.capacity()
=======
    /// Return the maximum number packets the socket can receive.
    #[inline]
    pub fn packet_recv_capacity(&self) -> usize {
        self.rx_buffer.packet_capacity()
    }

    /// Return the maximum number packets the socket can transmit.
    #[inline]
    pub fn packet_send_capacity(&self) -> usize {
        self.tx_buffer.packet_capacity()
    }

    /// Return the maximum number of bytes inside the recv buffer.
    #[inline]
    pub fn payload_recv_capacity(&self) -> usize {
        self.rx_buffer.payload_capacity()
    }

    /// Return the maximum number of bytes inside the transmit buffer.
    #[inline]
    pub fn payload_send_capacity(&self) -> usize {
        self.tx_buffer.payload_capacity()
>>>>>>> a67ee079
    }

    /// Enqueue a packet to send, and return a pointer to its payload.
    ///
    /// This function returns `Err(Error::Exhausted)` if the transmit buffer is full,
    /// and `Err(Error::Truncated)` if there is not enough transmit buffer capacity
    /// to ever send this packet.
    ///
    /// If the buffer is filled in a way that does not match the socket's
    /// IP version or protocol, the packet will be silently dropped.
    ///
    /// **Note:** The IP header is parsed and reserialized, and may not match
    /// the header actually transmitted bit for bit.
    pub fn send(&mut self, size: usize) -> Result<&mut [u8]> {
        let packet_buf = self.tx_buffer.enqueue(size, ())?;

        net_trace!("{}:{}:{}: buffer to send {} octets",
                   self.meta.handle, self.ip_version, self.ip_protocol,
                   packet_buf.len());
        Ok(packet_buf.as_mut())
    }

    /// Enqueue a packet to send, and fill it from a slice.
    ///
    /// See also [send](#method.send).
    pub fn send_slice(&mut self, data: &[u8]) -> Result<()> {
        self.send(data.len())?.copy_from_slice(data);
        Ok(())
    }

    /// Dequeue a packet, and return a pointer to the payload.
    ///
    /// This function returns `Err(Error::Exhausted)` if the receive buffer is empty.
    ///
    /// **Note:** The IP header is parsed and reserialized, and may not match
    /// the header actually received bit for bit.
    pub fn recv(&mut self) -> Result<&[u8]> {
        let ((), packet_buf) = self.rx_buffer.dequeue()?;

        net_trace!("{}:{}:{}: receive {} buffered octets",
                   self.meta.handle, self.ip_version, self.ip_protocol,
                   packet_buf.len());
        Ok(packet_buf)
    }

    /// Dequeue a packet, and copy the payload into the given slice.
    ///
    /// See also [recv](#method.recv).
    pub fn recv_slice(&mut self, data: &mut [u8]) -> Result<usize> {
        let buffer = self.recv()?;
        let length = min(data.len(), buffer.len());
        data[..length].copy_from_slice(&buffer[..length]);
        Ok(length)
    }

    pub(crate) fn accepts(&self, ip_repr: &IpRepr) -> bool {
        if ip_repr.version() != self.ip_version { return false }
        if ip_repr.protocol() != self.ip_protocol { return false }

        true
    }

    pub(crate) fn process(&mut self, ip_repr: &IpRepr, payload: &[u8],
                          checksum_caps: &ChecksumCapabilities) -> Result<()> {
        debug_assert!(self.accepts(ip_repr));

        let header_len = ip_repr.buffer_len();
        let total_len  = header_len + payload.len();
        let packet_buf = self.rx_buffer.enqueue(total_len, ())?;
        ip_repr.emit(&mut packet_buf.as_mut()[..header_len], &checksum_caps);
        packet_buf.as_mut()[header_len..].copy_from_slice(payload);

        net_trace!("{}:{}:{}: receiving {} octets",
                   self.meta.handle, self.ip_version, self.ip_protocol,
                   packet_buf.len());
        Ok(())
    }

    pub(crate) fn dispatch<F>(&mut self, checksum_caps: &ChecksumCapabilities, emit: F) ->
                             Result<()>
            where F: FnOnce((IpRepr, &[u8])) -> Result<()> {
        fn prepare<'a>(protocol: IpProtocol, buffer: &'a mut [u8],
                   _checksum_caps: &ChecksumCapabilities) -> Result<(IpRepr, &'a [u8])> {
            match IpVersion::of_packet(buffer.as_ref())? {
                #[cfg(feature = "proto-ipv4")]
                IpVersion::Ipv4 => {
                    let mut packet = Ipv4Packet::new_checked(buffer.as_mut())?;
                    if packet.protocol() != protocol { return Err(Error::Unaddressable) }
                    if _checksum_caps.ipv4.tx() {
                        packet.fill_checksum();
                    } else {
                        // make sure we get a consistently zeroed checksum,
                        // since implementations might rely on it
                        packet.set_checksum(0);
                    }

                    let packet = Ipv4Packet::new_checked(&*packet.into_inner())?;
                    let ipv4_repr = Ipv4Repr::parse(&packet, _checksum_caps)?;
                    Ok((IpRepr::Ipv4(ipv4_repr), packet.payload()))
                }
                #[cfg(feature = "proto-ipv6")]
                IpVersion::Ipv6 => {
                    let packet = Ipv6Packet::new_checked(buffer.as_mut())?;
                    if packet.next_header() != protocol { return Err(Error::Unaddressable) }
                    let packet = Ipv6Packet::new_unchecked(&*packet.into_inner());
                    let ipv6_repr = Ipv6Repr::parse(&packet)?;
                    Ok((IpRepr::Ipv6(ipv6_repr), packet.payload()))
                }
                IpVersion::Unspecified => unreachable!(),
                IpVersion::__Nonexhaustive => unreachable!()
            }
        }

        let handle      = self.meta.handle;
        let ip_protocol = self.ip_protocol;
        let ip_version  = self.ip_version;
        self.tx_buffer.dequeue_with(|&mut (), packet_buf| {
            match prepare(ip_protocol, packet_buf.as_mut(), &checksum_caps) {
                Ok((ip_repr, raw_packet)) => {
                    net_trace!("{}:{}:{}: sending {} octets",
                               handle, ip_version, ip_protocol,
                               ip_repr.buffer_len() + raw_packet.len());
                    emit((ip_repr, raw_packet))
                }
                Err(error) => {
                    net_debug!("{}:{}:{}: dropping outgoing packet ({})",
                               handle, ip_version, ip_protocol,
                               error);
                    // Return Ok(()) so the packet is dequeued.
                    Ok(())
                }
            }
        })
    }

    pub(crate) fn poll_at(&self) -> PollAt {
        if self.tx_buffer.is_empty() {
            PollAt::Ingress
        } else {
            PollAt::Now
        }
    }
}

impl<'a, 'b> Into<Socket<'a, 'b>> for RawSocket<'a, 'b> {
    fn into(self) -> Socket<'a, 'b> {
        Socket::Raw(self)
    }
}

#[cfg(test)]
mod test {
    use wire::IpRepr;
    #[cfg(feature = "proto-ipv4")]
    use wire::{Ipv4Address, Ipv4Repr};
    #[cfg(feature = "proto-ipv6")]
    use wire::{Ipv6Address, Ipv6Repr};
    use super::*;

    fn buffer(packets: usize) -> RawSocketBuffer<'static, 'static> {
        RawSocketBuffer::new(vec![RawPacketMetadata::EMPTY; packets], vec![0; 48 * packets])
    }

    #[cfg(feature = "proto-ipv4")]
    mod ipv4_locals {
        use super::*;

        pub fn socket(rx_buffer: RawSocketBuffer<'static, 'static>,
                      tx_buffer: RawSocketBuffer<'static, 'static>)
                     -> RawSocket<'static, 'static> {
            RawSocket::new(IpVersion::Ipv4, IpProtocol::Unknown(IP_PROTO),
                           rx_buffer, tx_buffer)
        }

        pub const IP_PROTO: u8 = 63;
        pub const HEADER_REPR: IpRepr = IpRepr::Ipv4(Ipv4Repr {
            src_addr: Ipv4Address([10, 0, 0, 1]),
            dst_addr: Ipv4Address([10, 0, 0, 2]),
            protocol: IpProtocol::Unknown(IP_PROTO),
            payload_len: 4,
            hop_limit: 64
        });
        pub const PACKET_BYTES: [u8; 24] = [
            0x45, 0x00, 0x00, 0x18,
            0x00, 0x00, 0x40, 0x00,
            0x40, 0x3f, 0x00, 0x00,
            0x0a, 0x00, 0x00, 0x01,
            0x0a, 0x00, 0x00, 0x02,
            0xaa, 0x00, 0x00, 0xff
        ];
        pub const PACKET_PAYLOAD: [u8; 4] = [
            0xaa, 0x00, 0x00, 0xff
        ];
    }

    #[cfg(feature = "proto-ipv6")]
    mod ipv6_locals {
        use super::*;

        pub fn socket(rx_buffer: RawSocketBuffer<'static, 'static>,
                      tx_buffer: RawSocketBuffer<'static, 'static>)
                     -> RawSocket<'static, 'static> {
            RawSocket::new(IpVersion::Ipv6, IpProtocol::Unknown(IP_PROTO),
                           rx_buffer, tx_buffer)
        }

        pub const IP_PROTO: u8 = 63;
        pub const HEADER_REPR: IpRepr = IpRepr::Ipv6(Ipv6Repr {
            src_addr: Ipv6Address([0xfe, 0x80, 0x00, 0x00, 0x00, 0x00, 0x00, 0x00,
                                   0x00, 0x00, 0x00, 0x00, 0x00, 0x00, 0x00, 0x01]),
            dst_addr: Ipv6Address([0xfe, 0x80, 0x00, 0x00, 0x00, 0x00, 0x00, 0x00,
                                   0x00, 0x00, 0x00, 0x00, 0x00, 0x00, 0x00, 0x02]),
            next_header: IpProtocol::Unknown(IP_PROTO),
            payload_len: 4,
            hop_limit: 64
        });

        pub const PACKET_BYTES: [u8; 44] = [
            0x60, 0x00, 0x00, 0x00,
            0x00, 0x04, 0x3f, 0x40,
            0xfe, 0x80, 0x00, 0x00,
            0x00, 0x00, 0x00, 0x00,
            0x00, 0x00, 0x00, 0x00,
            0x00, 0x00, 0x00, 0x01,
            0xfe, 0x80, 0x00, 0x00,
            0x00, 0x00, 0x00, 0x00,
            0x00, 0x00, 0x00, 0x00,
            0x00, 0x00, 0x00, 0x02,
            0xaa, 0x00, 0x00, 0xff
        ];

        pub const PACKET_PAYLOAD: [u8; 4] = [
            0xaa, 0x00, 0x00, 0xff
        ];
    }

    macro_rules! reusable_ip_specific_tests {
        ($module:ident, $socket:path, $hdr:path, $packet:path, $payload:path) => {
            mod $module {
                use super::*;

                #[test]
                fn test_send_truncated() {
                    let mut socket = $socket(buffer(0), buffer(1));
                    assert_eq!(socket.send_slice(&[0; 56][..]), Err(Error::Truncated));
                }

                #[test]
                fn test_send_dispatch() {
                    let checksum_caps = &ChecksumCapabilities::default();
                    let mut socket = $socket(buffer(0), buffer(1));

                    assert!(socket.can_send());
                    assert_eq!(socket.dispatch(&checksum_caps, |_| unreachable!()),
                               Err(Error::Exhausted));

                    assert_eq!(socket.send_slice(&$packet[..]), Ok(()));
                    assert_eq!(socket.send_slice(b""), Err(Error::Exhausted));
                    assert!(!socket.can_send());

                    assert_eq!(socket.dispatch(&checksum_caps, |(ip_repr, ip_payload)| {
                        assert_eq!(ip_repr, $hdr);
                        assert_eq!(ip_payload, &$payload);
                        Err(Error::Unaddressable)
                    }), Err(Error::Unaddressable));
                    assert!(!socket.can_send());

                    assert_eq!(socket.dispatch(&checksum_caps, |(ip_repr, ip_payload)| {
                        assert_eq!(ip_repr, $hdr);
                        assert_eq!(ip_payload, &$payload);
                        Ok(())
                    }), Ok(()));
                    assert!(socket.can_send());
                }

                #[test]
                fn test_recv_truncated_slice() {
                    let mut socket = $socket(buffer(1), buffer(0));

                    assert!(socket.accepts(&$hdr));
                    assert_eq!(socket.process(&$hdr, &$payload,
                                              &ChecksumCapabilities::default()), Ok(()));

                    let mut slice = [0; 4];
                    assert_eq!(socket.recv_slice(&mut slice[..]), Ok(4));
                    assert_eq!(&slice, &$packet[..slice.len()]);
                }

                #[test]
                fn test_recv_truncated_packet() {
                    let mut socket = $socket(buffer(1), buffer(0));

                    let mut buffer = vec![0; 128];
                    buffer[..$packet.len()].copy_from_slice(&$packet[..]);

                    assert!(socket.accepts(&$hdr));
                    assert_eq!(socket.process(&$hdr, &buffer, &ChecksumCapabilities::default()),
                               Err(Error::Truncated));
                }
            }
        }
    }

    #[cfg(feature = "proto-ipv4")]
    reusable_ip_specific_tests!(ipv4, ipv4_locals::socket, ipv4_locals::HEADER_REPR,
                                ipv4_locals::PACKET_BYTES, ipv4_locals::PACKET_PAYLOAD);

    #[cfg(feature = "proto-ipv6")]
    reusable_ip_specific_tests!(ipv6, ipv6_locals::socket, ipv6_locals::HEADER_REPR,
                                ipv6_locals::PACKET_BYTES, ipv6_locals::PACKET_PAYLOAD);


    #[test]
    #[cfg(feature = "proto-ipv4")]
    fn test_send_illegal() {
        let checksum_caps = &ChecksumCapabilities::default();
        #[cfg(feature = "proto-ipv4")]
        {
            let mut socket = ipv4_locals::socket(buffer(0), buffer(2));

            let mut wrong_version = ipv4_locals::PACKET_BYTES.clone();
            Ipv4Packet::new_unchecked(&mut wrong_version).set_version(6);

            assert_eq!(socket.send_slice(&wrong_version[..]), Ok(()));
            assert_eq!(socket.dispatch(&checksum_caps, |_| unreachable!()),
                       Ok(()));

            let mut wrong_protocol = ipv4_locals::PACKET_BYTES.clone();
            Ipv4Packet::new_unchecked(&mut wrong_protocol).set_protocol(IpProtocol::Tcp);

            assert_eq!(socket.send_slice(&wrong_protocol[..]), Ok(()));
            assert_eq!(socket.dispatch(&checksum_caps, |_| unreachable!()),
                       Ok(()));
        }
        #[cfg(feature = "proto-ipv6")]
        {
            let mut socket = ipv6_locals::socket(buffer(0), buffer(2));

            let mut wrong_version = ipv6_locals::PACKET_BYTES.clone();
            Ipv6Packet::new_unchecked(&mut wrong_version[..]).set_version(4);

            assert_eq!(socket.send_slice(&wrong_version[..]), Ok(()));
            assert_eq!(socket.dispatch(&checksum_caps, |_| unreachable!()),
                       Ok(()));

            let mut wrong_protocol = ipv6_locals::PACKET_BYTES.clone();
            Ipv6Packet::new_unchecked(&mut wrong_protocol[..]).set_next_header(IpProtocol::Tcp);

            assert_eq!(socket.send_slice(&wrong_protocol[..]), Ok(()));
            assert_eq!(socket.dispatch(&checksum_caps, |_| unreachable!()),
                       Ok(()));
        }
    }

    #[test]
    fn test_recv_process() {
        #[cfg(feature = "proto-ipv4")]
        {
            let mut socket = ipv4_locals::socket(buffer(1), buffer(0));
            assert!(!socket.can_recv());

            let mut cksumd_packet = ipv4_locals::PACKET_BYTES.clone();
            Ipv4Packet::new_unchecked(&mut cksumd_packet).fill_checksum();

            assert_eq!(socket.recv(), Err(Error::Exhausted));
            assert!(socket.accepts(&ipv4_locals::HEADER_REPR));
            assert_eq!(socket.process(&ipv4_locals::HEADER_REPR, &ipv4_locals::PACKET_PAYLOAD,
                                      &ChecksumCapabilities::default()),
                       Ok(()));
            assert!(socket.can_recv());

            assert!(socket.accepts(&ipv4_locals::HEADER_REPR));
            assert_eq!(socket.process(&ipv4_locals::HEADER_REPR, &ipv4_locals::PACKET_PAYLOAD,
                                      &ChecksumCapabilities::default()),
                       Err(Error::Exhausted));
            assert_eq!(socket.recv(), Ok(&cksumd_packet[..]));
            assert!(!socket.can_recv());
        }
        #[cfg(feature = "proto-ipv6")]
        {
            let mut socket = ipv6_locals::socket(buffer(1), buffer(0));
            assert!(!socket.can_recv());

            assert_eq!(socket.recv(), Err(Error::Exhausted));
            assert!(socket.accepts(&ipv6_locals::HEADER_REPR));
            assert_eq!(socket.process(&ipv6_locals::HEADER_REPR, &ipv6_locals::PACKET_PAYLOAD,
                                      &ChecksumCapabilities::default()),
                       Ok(()));
            assert!(socket.can_recv());

            assert!(socket.accepts(&ipv6_locals::HEADER_REPR));
            assert_eq!(socket.process(&ipv6_locals::HEADER_REPR, &ipv6_locals::PACKET_PAYLOAD,
                                      &ChecksumCapabilities::default()),
                       Err(Error::Exhausted));
            assert_eq!(socket.recv(), Ok(&ipv6_locals::PACKET_BYTES[..]));
            assert!(!socket.can_recv());
        }
    }

    #[test]
    fn test_doesnt_accept_wrong_proto() {
        #[cfg(feature = "proto-ipv4")]
        {
            let socket = RawSocket::new(IpVersion::Ipv4,
                IpProtocol::Unknown(ipv4_locals::IP_PROTO+1), buffer(1), buffer(1));
            assert!(!socket.accepts(&ipv4_locals::HEADER_REPR));
            #[cfg(feature = "proto-ipv6")]
            assert!(!socket.accepts(&ipv6_locals::HEADER_REPR));
        }
        #[cfg(feature = "proto-ipv6")]
        {
            let socket = RawSocket::new(IpVersion::Ipv6,
                IpProtocol::Unknown(ipv6_locals::IP_PROTO+1), buffer(1), buffer(1));
            assert!(!socket.accepts(&ipv6_locals::HEADER_REPR));
            #[cfg(feature = "proto-ipv4")]
            assert!(!socket.accepts(&ipv4_locals::HEADER_REPR));
        }
    }
}<|MERGE_RESOLUTION|>--- conflicted
+++ resolved
@@ -74,18 +74,6 @@
         !self.rx_buffer.is_empty()
     }
 
-<<<<<<< HEAD
-    /// Return the maximum number of elements inside the recv buffer
-    #[inline]
-    pub fn recv_capacity(&self) -> usize {
-        self.rx_buffer.capacity()
-    }
-
-    /// Return the maximum number of elements inside the transmit buffer
-    #[inline]
-    pub fn send_capacity(&self) -> usize {
-        self.tx_buffer.capacity()
-=======
     /// Return the maximum number packets the socket can receive.
     #[inline]
     pub fn packet_recv_capacity(&self) -> usize {
@@ -108,7 +96,6 @@
     #[inline]
     pub fn payload_send_capacity(&self) -> usize {
         self.tx_buffer.payload_capacity()
->>>>>>> a67ee079
     }
 
     /// Enqueue a packet to send, and return a pointer to its payload.
