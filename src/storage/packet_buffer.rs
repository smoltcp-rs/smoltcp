--- conflicted
+++ resolved
@@ -169,10 +169,6 @@
         }
     }
 
-<<<<<<< HEAD
-    /// Return the maximum number of elements in the payload ring buffer
-    pub fn capacity(&self) -> usize {
-=======
     /// Return the maximum number packets that can be stored.
     pub fn packet_capacity(&self) -> usize {
         self.metadata_ring.capacity()
@@ -180,7 +176,6 @@
 
     /// Return the maximum number of bytes in the payload ring buffer.
     pub fn payload_capacity(&self) -> usize {
->>>>>>> a67ee079
         self.payload_ring.capacity()
     }
 }
