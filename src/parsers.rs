--- conflicted
+++ resolved
@@ -3,12 +3,8 @@
 use core::str::FromStr;
 use core::result;
 
-<<<<<<< HEAD
-use wire::{EthernetAddress, IpAddress, IpCidr};
+use wire::{EthernetAddress, IpAddress, IpCidr, IpEndpoint};
 #[cfg(feature = "proto-ipv4")]
-=======
-use wire::{EthernetAddress, IpAddress, IpCidr, IpEndpoint};
->>>>>>> ea953fbf
 use wire::{Ipv4Address, Ipv4Cidr};
 #[cfg(feature = "proto-ipv6")]
 use wire::{Ipv6Address, Ipv6Cidr};
@@ -269,6 +265,7 @@
         Err(())
     }
 
+    #[cfg(feature = "proto-ipv4")]
     fn accept_ipv4_endpoint(&mut self) -> Result<IpEndpoint> {
         let ip = self.accept_ipv4()?;
 
@@ -283,7 +280,7 @@
     }
 
     #[cfg(feature = "proto-ipv6")]
-    fn accept_ipv6_endpoint(&mut self, is_cidr: bool) -> Result<IpEndpoint> {
+    fn accept_ipv6_endpoint(&mut self) -> Result<IpEndpoint> {
         if self.lookahead_char(b'[') {
             self.accept_char(b'[')?;
             let ip = self.accept_ipv6(false)?;
@@ -293,18 +290,20 @@
 
             Ok(IpEndpoint { addr: IpAddress::Ipv6(ip), port: port as u16 })
         } else {
-            let ip = self.accept_ipv6(is_cidr)?;
+            let ip = self.accept_ipv6(false)?;
             Ok(IpEndpoint { addr: IpAddress::Ipv6(ip), port: 0 })
         }
     }
 
     fn accept_ip_endpoint(&mut self) -> Result<IpEndpoint> {
-        if let Some(ipv4) = self.try(|p| p.accept_ipv4_endpoint()) {
-            return Ok(ipv4)
+        #[cfg(feature = "proto-ipv4")]
+        match self.try(|p| p.accept_ipv4_endpoint()) {
+            Some(ipv4) => return Ok(ipv4),
+            None => ()
         }
 
         #[cfg(feature = "proto-ipv6")]
-        match self.try(|p| p.accept_ipv6_endpoint(false)) {
+        match self.try(|p| p.accept_ipv6_endpoint()) {
             Some(ipv6) => return Ok(ipv6),
             None => ()
         }
@@ -580,6 +579,7 @@
     }
 
     #[test]
+    #[cfg(feature = "proto-ipv4")]
     fn test_endpoint_ipv4() {
         assert_eq!(IpEndpoint::from_str(""), Err(()));
         assert_eq!(IpEndpoint::from_str("x"), Err(()));
