--- conflicted
+++ resolved
@@ -1,35 +1,21 @@
 extern crate smoltcp;
 
 use std::env;
-<<<<<<< HEAD
-use smoltcp::phy::{Device, RawSocket};
-use smoltcp::wire::{EthernetFrame, PrettyPrinter};
-=======
 use std::os::unix::io::AsRawFd;
 use smoltcp::phy::wait as phy_wait;
 use smoltcp::phy::{Device, RxToken, RawSocket};
 use smoltcp::wire::{PrettyPrinter, EthernetFrame};
 use smoltcp::time::Instant;
->>>>>>> 2d2b90fd
 
 fn main() {
     let ifname = env::args().nth(1).unwrap();
     let mut socket = RawSocket::new(ifname.as_ref()).unwrap();
     loop {
-<<<<<<< HEAD
-        match socket.receive(/*timestamp=*/0) {
-            Ok(buffer) => {
-                print!("{}",PrettyPrinter::<EthernetFrame<&[u8]>>::new("", &buffer))
-            },
-            Err(e) => {/* do nothing*/}
-        }
-=======
         phy_wait(socket.as_raw_fd(), None).unwrap();
         let (rx_token, _) = socket.receive().unwrap();
         rx_token.consume(Instant::now(), |buffer| {
             println!("{}", PrettyPrinter::<EthernetFrame<&[u8]>>::new("", &buffer));
             Ok(())
         }).unwrap();
->>>>>>> 2d2b90fd
     }
 }